FROM golang:1.12 as build
MAINTAINER Will Norris <will@willnorris.com>

RUN useradd -u 1001 go

WORKDIR /app

<<<<<<< HEAD
FROM alpine:3.8
RUN apk update && apk add pngquant jpegoptim
=======
COPY go.mod go.sum ./
COPY third_party/envy/go.mod ./third_party/envy/
RUN go mod download

COPY . .
>>>>>>> 4935eff8

RUN CGO_ENABLED=0 GOOS=linux go build -v ./cmd/imageproxy

<<<<<<< HEAD

=======
FROM scratch

COPY --from=build /etc/passwd /etc/passwd
>>>>>>> 4935eff8
COPY --from=build /usr/share/zoneinfo /usr/share/zoneinfo
COPY --from=build /etc/ssl/certs/ca-certificates.crt /etc/ssl/certs/ca-certificates.crt
COPY --from=build /app/imageproxy /app/imageproxy

USER go

CMD ["-addr", "0.0.0.0:8080"]
ENTRYPOINT ["/app/imageproxy"]

EXPOSE 8080<|MERGE_RESOLUTION|>--- conflicted
+++ resolved
@@ -5,26 +5,18 @@
 
 WORKDIR /app
 
-<<<<<<< HEAD
-FROM alpine:3.8
-RUN apk update && apk add pngquant jpegoptim
-=======
 COPY go.mod go.sum ./
 COPY third_party/envy/go.mod ./third_party/envy/
 RUN go mod download
 
 COPY . .
->>>>>>> 4935eff8
 
 RUN CGO_ENABLED=0 GOOS=linux go build -v ./cmd/imageproxy
 
-<<<<<<< HEAD
-
-=======
-FROM scratch
+FROM alpine:3.8
+RUN apk update && apk add pngquant jpegoptim
 
 COPY --from=build /etc/passwd /etc/passwd
->>>>>>> 4935eff8
 COPY --from=build /usr/share/zoneinfo /usr/share/zoneinfo
 COPY --from=build /etc/ssl/certs/ca-certificates.crt /etc/ssl/certs/ca-certificates.crt
 COPY --from=build /app/imageproxy /app/imageproxy

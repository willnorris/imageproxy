FROM golang:1.9 as build
MAINTAINER Will Norris <will@willnorris.com>

WORKDIR /go/src/willnorris.com/go/imageproxy
ADD . .

<<<<<<< HEAD
CMD []
ENTRYPOINT /go/bin/imageproxy -addr 0.0.0.0:80
=======
WORKDIR /go/src/willnorris.com/go/imageproxy/cmd/imageproxy
RUN go-wrapper download
RUN CGO_ENABLED=0 GOOS=linux go-wrapper install

FROM scratch

WORKDIR /go/bin

COPY --from=build /usr/share/zoneinfo /usr/share/zoneinfo
COPY --from=build /etc/ssl/certs /etc/ssl/certs
COPY --from=build /go/bin/imageproxy .

CMD ["-addr", "0.0.0.0:8080"]
ENTRYPOINT ["/go/bin/imageproxy"]
>>>>>>> e7f90176

EXPOSE 80<|MERGE_RESOLUTION|>--- conflicted
+++ resolved
@@ -1,27 +1,10 @@
-FROM golang:1.9 as build
-MAINTAINER Will Norris <will@willnorris.com>
+FROM golang:1.9
+MAINTAINER Sevki <s@sevki.org>
 
-WORKDIR /go/src/willnorris.com/go/imageproxy
-ADD . .
+ADD . /go/src/willnorris.com/go/imageproxy
+RUN go get willnorris.com/go/imageproxy/cmd/imageproxy
 
-<<<<<<< HEAD
 CMD []
 ENTRYPOINT /go/bin/imageproxy -addr 0.0.0.0:80
-=======
-WORKDIR /go/src/willnorris.com/go/imageproxy/cmd/imageproxy
-RUN go-wrapper download
-RUN CGO_ENABLED=0 GOOS=linux go-wrapper install
-
-FROM scratch
-
-WORKDIR /go/bin
-
-COPY --from=build /usr/share/zoneinfo /usr/share/zoneinfo
-COPY --from=build /etc/ssl/certs /etc/ssl/certs
-COPY --from=build /go/bin/imageproxy .
-
-CMD ["-addr", "0.0.0.0:8080"]
-ENTRYPOINT ["/go/bin/imageproxy"]
->>>>>>> e7f90176
 
 EXPOSE 80
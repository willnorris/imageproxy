--- conflicted
+++ resolved
@@ -33,59 +33,38 @@
 		url       string
 		options   Options
 		whitelist []string
-<<<<<<< HEAD
 		filetypes []string
-=======
 		referrers []string
->>>>>>> 9213c93c
 		key       []byte
 		request   *http.Request
 		allowed   bool
 	}{
 		// no whitelist or signature key
-<<<<<<< HEAD
-		{"http://test/image", emptyOptions, nil, nil, nil, true},
+		{"http://test/image", emptyOptions, nil, nil, nil, nil, nil, true},
 
 		// whitelist
-		{"http://good/image", emptyOptions, whitelist, nil, nil, true},
-		{"http://bad/image", emptyOptions, whitelist, nil, nil, false},
+		{"http://good/image", emptyOptions, whitelist, nil, nil, nil, nil, true},
+		{"http://bad/image", emptyOptions, whitelist, nil, nil, nil, nil, false},
 
 		// filetypes
-		{"http://test/image.png", emptyOptions, nil, filetypes, nil, true},
-		{"http://test/image.bmp", emptyOptions, nil, filetypes, nil, false},
+		{"http://test/image.png", emptyOptions, nil, filetypes, nil, nil, nil, true},
+		{"http://test/image.bmp", emptyOptions, nil, filetypes, nil, nil, nil, false},
+
+		// referrer
+		{"http://test/image", emptyOptions, nil, nil, whitelist, nil, genRequest(map[string]string{"Referer": "http://good/foo"}), true},
+		{"http://test/image", emptyOptions, nil, nil, whitelist, nil, genRequest(map[string]string{"Referer": "http://bad/foo"}), false},
+		{"http://test/image", emptyOptions, nil, nil, whitelist, nil, genRequest(map[string]string{"Referer": "MALFORMED!!"}), false},
+		{"http://test/image", emptyOptions, nil, nil, whitelist, nil, genRequest(map[string]string{}), false},
 
 		// signature key
-		{"http://test/image", Options{Signature: "NDx5zZHx7QfE8E-ijowRreq6CJJBZjwiRfOVk_mkfQQ="}, nil, nil, key, true},
-		{"http://test/image", Options{Signature: "deadbeef"}, nil, nil, key, false},
-		{"http://test/image", emptyOptions, nil, nil, key, false},
+		{"http://test/image", Options{Signature: "NDx5zZHx7QfE8E-ijowRreq6CJJBZjwiRfOVk_mkfQQ="}, nil, nil, nil, key, nil, true},
+		{"http://test/image", Options{Signature: "deadbeef"}, nil, nil, nil, key, nil, false},
+		{"http://test/image", emptyOptions, nil, nil, nil, key, nil, false},
 
 		// whitelist and signature
-		{"http://good/image", emptyOptions, whitelist, nil, key, true},
-		{"http://bad/image", Options{Signature: "gWivrPhXBbsYEwpmWAKjbJEiAEgZwbXbltg95O2tgNI="}, nil, nil, key, true},
-		{"http://bad/image", emptyOptions, whitelist, nil, key, false},
-=======
-		{"http://test/image", emptyOptions, nil, nil, nil, nil, true},
-
-		// whitelist
-		{"http://good/image", emptyOptions, whitelist, nil, nil, nil, true},
-		{"http://bad/image", emptyOptions, whitelist, nil, nil, nil, false},
-
-		// referrer
-		{"http://test/image", emptyOptions, nil, whitelist, nil, genRequest(map[string]string{"Referer": "http://good/foo"}), true},
-		{"http://test/image", emptyOptions, nil, whitelist, nil, genRequest(map[string]string{"Referer": "http://bad/foo"}), false},
-		{"http://test/image", emptyOptions, nil, whitelist, nil, genRequest(map[string]string{"Referer": "MALFORMED!!"}), false},
-		{"http://test/image", emptyOptions, nil, whitelist, nil, genRequest(map[string]string{}), false},
-
-		// signature key
-		{"http://test/image", Options{Signature: "NDx5zZHx7QfE8E-ijowRreq6CJJBZjwiRfOVk_mkfQQ="}, nil, nil, key, nil, true},
-		{"http://test/image", Options{Signature: "deadbeef"}, nil, nil, key, nil, false},
-		{"http://test/image", emptyOptions, nil, nil, key, nil, false},
-
-		// whitelist and signature
-		{"http://good/image", emptyOptions, whitelist, nil, key, nil, true},
-		{"http://bad/image", Options{Signature: "gWivrPhXBbsYEwpmWAKjbJEiAEgZwbXbltg95O2tgNI="}, nil, nil, key, nil, true},
-		{"http://bad/image", emptyOptions, whitelist, nil, key, nil, false},
->>>>>>> 9213c93c
+		{"http://good/image", emptyOptions, whitelist, nil, nil, key, nil, true},
+		{"http://bad/image", Options{Signature: "gWivrPhXBbsYEwpmWAKjbJEiAEgZwbXbltg95O2tgNI="}, nil, nil, nil, key, nil, true},
+		{"http://bad/image", emptyOptions, whitelist, nil, nil, key, nil, false},
 	}
 
 	for _, tt := range tests {

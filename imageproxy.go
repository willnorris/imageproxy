// Copyright 2013 Google LLC. All rights reserved.
//
// Licensed under the Apache License, Version 2.0 (the "License");
// you may not use this file except in compliance with the License.
// You may obtain a copy of the License at
//
//     http://www.apache.org/licenses/LICENSE-2.0
//
// Unless required by applicable law or agreed to in writing, software
// distributed under the License is distributed on an "AS IS" BASIS,
// WITHOUT WARRANTIES OR CONDITIONS OF ANY KIND, either express or implied.
// See the License for the specific language governing permissions and
// limitations under the License.

// Package imageproxy provides an image proxy server.  For typical use of
// creating and using a Proxy, see cmd/imageproxy/main.go.
package imageproxy

import (
	"bufio"
	"bytes"
	"crypto/hmac"
	"crypto/sha256"
	"encoding/base64"
	"errors"
	"fmt"
	"io"
	"io/ioutil"
	"log"
	"mime"
	"net"
	"net/http"
	"net/url"
	"path"
	"strings"
	"time"

	"github.com/gregjones/httpcache"
	"github.com/prometheus/client_golang/prometheus"
	"github.com/prometheus/client_golang/prometheus/promhttp"
	tphttp "github.com/totalwinelabs/imageproxy/third_party/http"
)

// Proxy serves image requests.
type Proxy struct {
	Client *http.Client // client used to fetch remote URLs
	Cache  Cache        // cache used to cache responses

	// AllowHosts specifies a list of remote hosts that images can be
	// proxied from.  An empty list means all hosts are allowed.
	AllowHosts []string

	// DenyHosts specifies a list of remote hosts that images cannot be
	// proxied from.
	DenyHosts []string

	// Referrers, when given, requires that requests to the image
	// proxy come from a referring host. An empty list means all
	// hosts are allowed.
	Referrers []string

	// IncludeReferer controls whether the original Referer request header
	// is included in remote requests.
	IncludeReferer bool

	// DefaultBaseURL is the URL that relative remote URLs are resolved in
	// reference to.  If nil, all remote URLs specified in requests must be
	// absolute.
	DefaultBaseURL *url.URL

	// The Logger used by the image proxy
	Logger *log.Logger

	// SignatureKeys is a list of HMAC keys used to verify signed requests.
	// Any of them can be used to verify signed requests.
	SignatureKeys [][]byte

	// Allow images to scale beyond their original dimensions.
	ScaleUp bool

	// Timeout specifies a time limit for requests served by this Proxy.
	// If a call runs for longer than its time limit, a 504 Gateway Timeout
	// response is returned.  A Timeout of zero means no timeout.
	Timeout time.Duration

	// If true, log additional debug messages
	Verbose bool

	// ContentTypes specifies a list of content types to allow. An empty
	// list means all content types are allowed.
	ContentTypes []string

	// The User-Agent used by imageproxy when requesting origin image
	UserAgent string
}

// NewProxy constructs a new proxy.  The provided http RoundTripper will be
// used to fetch remote URLs.  If nil is provided, http.DefaultTransport will
// be used.
func NewProxy(transport http.RoundTripper, cache Cache) *Proxy {
	if transport == nil {
		transport = http.DefaultTransport
	}
	if cache == nil {
		cache = NopCache
	}

	proxy := &Proxy{
		Cache: cache,
	}

	client := new(http.Client)
	client.Transport = &httpcache.Transport{
		Transport: &TransformingTransport{
			Transport:     transport,
			CachingClient: client,
			log: func(format string, v ...interface{}) {
				if proxy.Verbose {
					proxy.logf(format, v...)
				}
			},
		},
		Cache:               cache,
		MarkCachedResponses: true,
	}

	proxy.Client = client

	return proxy
}

// ServeHTTP handles incoming requests.
func (p *Proxy) ServeHTTP(w http.ResponseWriter, r *http.Request) {
	if r.URL.Path == "/favicon.ico" {
		return // ignore favicon requests
	}

	if r.URL.Path == "/" || r.URL.Path == "/health-check" {
		fmt.Fprint(w, "OK")
		return
	}

	if r.URL.Path == "/metrics" {
		var h http.Handler = promhttp.Handler()
		h.ServeHTTP(w, r)
		return
	}

	var h http.Handler = http.HandlerFunc(p.serveImage)
	if p.Timeout > 0 {
		h = tphttp.TimeoutHandler(h, p.Timeout, "Gateway timeout waiting for remote resource.")
	}

	timer := prometheus.NewTimer(metricRequestDuration)
	defer timer.ObserveDuration()

	h.ServeHTTP(w, r)
}

// serveImage handles incoming requests for proxied images.
func (p *Proxy) serveImage(w http.ResponseWriter, r *http.Request) {
	req, err := NewRequest(r, p.DefaultBaseURL)
	if err != nil {
		msg := fmt.Sprintf("invalid request URL: %v", err)
		p.log(msg)
		http.Error(w, msg, http.StatusBadRequest)
		return
	}

	if err := p.allowed(req); err != nil {
		p.logf("%s: %v", err, req)
		http.Error(w, msgNotAllowed, http.StatusForbidden)
		return
	}

<<<<<<< HEAD
	// assign static settings from proxy to req.Options
	req.Options.ScaleUp = p.ScaleUp

	actualReq, _ := http.NewRequest("GET", req.String(), nil)
	actualReq.Header = req.Original.Header
	if p.UserAgent != "" {
		actualReq.Header.Set("User-Agent", p.UserAgent)
	}
	if len(p.ContentTypes) != 0 {
		actualReq.Header.Set("Accept", strings.Join(p.ContentTypes, ", "))
	}
	if p.IncludeReferer {
		// pass along the referer header from the original request
		copyHeader(actualReq.Header, r.Header, "referer")
	}

	resp, err := p.Client.Do(actualReq)
=======
	imageRequest, _ := http.NewRequest("GET", req.String(), nil)
	imageRequest.Header = req.Original.Header
	resp, err := p.Client.Do(imageRequest)
>>>>>>> a73e079e
	if err != nil {
		msg := fmt.Sprintf("error fetching remote image: %v", err)
		p.log(msg)
		http.Error(w, msg, http.StatusInternalServerError)
		metricRemoteErrors.Inc()
		return
	}
	// close the original resp.Body, even if we wrap it in a NopCloser below
	defer resp.Body.Close()

	if resp.StatusCode >= 400 {
		msg := fmt.Sprintf("Error Code %d received. Remote image not found: %v", resp.StatusCode, req.String())
		log.Print(msg)
		http.Error(w, msg, http.StatusNotFound)
		metricRemoteErrors.Inc()
		return
	}

	cached := resp.Header.Get(httpcache.XFromCache) == "1"

	if p.Verbose {
		p.logf("request: %+v (served from cache: %t)", *actualReq, cached)
	}

	if cached {
		metricServedFromCache.Inc()
	}

	copyHeader(w.Header(), resp.Header, "Cache-Control", "Expires", "Etag", "Link")

	if should304(r, resp) {
		w.WriteHeader(http.StatusNotModified)
		return
	}

	contentType, _, _ := mime.ParseMediaType(resp.Header.Get("Content-Type"))

	if contentType == "" || contentType == "application/octet-stream" || contentType == "binary/octet-stream" {
		fmt.Println(fmt.Sprintf("requested image content type (%s) isn't valid, need to peek: %s", contentType, req.String()))

		// try to detect content type
		b := bufio.NewReader(resp.Body)
		resp.Body = ioutil.NopCloser(b)
		contentType = peekContentType(b)
	}

	//fix for google storage giving a 403 when an image is not found
	if resp.StatusCode == http.StatusForbidden && strings.Contains(contentType, "xml") {
		http.Error(w, "no image found", http.StatusNotFound)
		return
	}

	if resp.ContentLength != 0 && !contentTypeMatches(p.ContentTypes, contentType) {
		msg := fmt.Sprintf("forbidden content-type: %q", contentType)
		log.Print(msg)
		http.Error(w, msg, http.StatusForbidden)
		return
	}
	w.Header().Set("Content-Type", contentType)

	copyHeader(w.Header(), resp.Header, "Content-Length")

	//Enable CORS for 3rd party applications
	w.Header().Set("Access-Control-Allow-Origin", "*")
	surrogateKey := "image"
	if req.Options.IndicatorSize != "" {
		surrogateKey = surrogateKey + " " + req.Options.IndicatorSize
	}
	w.Header().Set("Surrogate-Key", surrogateKey)

	w.WriteHeader(resp.StatusCode)
	io.Copy(w, resp.Body)
}

// peekContentType peeks at the first 512 bytes of p, and attempts to detect
// the content type.  Returns empty string if error occurs.
func peekContentType(p *bufio.Reader) string {
	defer func() {
		if r := recover(); r != nil {
			fmt.Println("recovered in peekContentType", r)
		}
	}()

	byt, err := p.Peek(512)
	if err != nil && err != bufio.ErrBufferFull && err != io.EOF {
		return ""
	}
	return http.DetectContentType(byt)
}

// copyHeader copies header values from src to dst, adding to any existing
// values with the same header name.  If keys is not empty, only those header
// keys will be copied.
func copyHeader(dst, src http.Header, keys ...string) {
	if len(keys) == 0 {
		for k := range src {
			keys = append(keys, k)
		}
	}
	for _, key := range keys {
		k := http.CanonicalHeaderKey(key)
		for _, v := range src[k] {
			dst.Add(k, v)
		}
	}
}

var (
	errReferrer   = errors.New("request does not contain an allowed referrer")
	errDeniedHost = errors.New("request contains a denied host")
	errNotAllowed = errors.New("request does not contain an allowed host or valid signature")

	msgNotAllowed = "requested URL is not allowed"
)

// allowed determines whether the specified request contains an allowed
// referrer, host, and signature.  It returns an error if the request is not
// allowed.
func (p *Proxy) allowed(r *Request) error {
	if len(p.Referrers) > 0 && !referrerMatches(p.Referrers, r.Original) {
		return errReferrer
	}

	if hostMatches(p.DenyHosts, r.URL) {
		return errDeniedHost
	}

	if len(p.AllowHosts) == 0 && len(p.SignatureKeys) == 0 {
		return nil // no allowed hosts or signature key, all requests accepted
	}

	if len(p.AllowHosts) > 0 && hostMatches(p.AllowHosts, r.URL) {
		return nil
	}

	for _, signatureKey := range p.SignatureKeys {
		if len(signatureKey) > 0 && validSignature(signatureKey, r) {
			return nil
		}
	}

	return errNotAllowed
}

// contentTypeMatches returns whether contentType matches one of the allowed patterns.
func contentTypeMatches(patterns []string, contentType string) bool {
	if len(patterns) == 0 {
		return true
	}

	for _, pattern := range patterns {
		if ok, err := path.Match(pattern, contentType); ok && err == nil {
			return true
		}
	}

	return false
}

// hostMatches returns whether the host in u matches one of hosts.
func hostMatches(hosts []string, u *url.URL) bool {
	for _, host := range hosts {
		if u.Hostname() == host {
			return true
		}
		if strings.HasPrefix(host, "*.") && strings.HasSuffix(u.Hostname(), host[2:]) {
			return true
		}
		// Checks whether the host in u is an IP
		if ip := net.ParseIP(u.Hostname()); ip != nil {
			// Checks whether our current host is a CIDR
			if _, ipnet, err := net.ParseCIDR(host); err == nil {
				// Checks if our host contains the IP in u
				if ipnet.Contains(ip) {
					return true
				}
			}
		}
	}

	return false
}

// returns whether the referrer from the request is in the host list.
func referrerMatches(hosts []string, r *http.Request) bool {
	u, err := url.Parse(r.Header.Get("Referer"))
	if err != nil { // malformed or blank header, just deny
		return false
	}

	return hostMatches(hosts, u)
}

// validSignature returns whether the request signature is valid.
func validSignature(key []byte, r *Request) bool {
	sig := r.Options.Signature
	if m := len(sig) % 4; m != 0 { // add padding if missing
		sig += strings.Repeat("=", 4-m)
	}

	got, err := base64.URLEncoding.DecodeString(sig)
	if err != nil {
		log.Printf("error base64 decoding signature %q", r.Options.Signature)
		return false
	}

	// check signature with URL only
	mac := hmac.New(sha256.New, key)
	mac.Write([]byte(r.URL.String()))
	want := mac.Sum(nil)
	if hmac.Equal(got, want) {
		return true
	}

	// check signature with URL and options
	u, opt := *r.URL, r.Options // make copies
	opt.Signature = ""
	u.Fragment = opt.String()

	mac = hmac.New(sha256.New, key)
	mac.Write([]byte(u.String()))
	want = mac.Sum(nil)
	return hmac.Equal(got, want)
}

// should304 returns whether we should send a 304 Not Modified in response to
// req, based on the response resp.  This is determined using the last modified
// time and the entity tag of resp.
func should304(req *http.Request, resp *http.Response) bool {
	// TODO(willnorris): if-none-match header can be a comma separated list
	// of multiple tags to be matched, or the special value "*" which
	// matches all etags

	etag := resp.Header.Get("Etag")
	if etag != "" && etag == req.Header.Get("If-None-Match") {
		return true
	}

	lastModified, err := time.Parse(time.RFC1123, resp.Header.Get("Last-Modified"))
	if err != nil {
		return false
	}
	ifModSince, err := time.Parse(time.RFC1123, req.Header.Get("If-Modified-Since"))
	if err != nil {
		return false
	}
	if lastModified.Before(ifModSince) || lastModified.Equal(ifModSince) {
		return true
	}

	return false
}

func (p *Proxy) log(v ...interface{}) {
	if p.Logger != nil {
		p.Logger.Print(v...)
	} else {
		log.Print(v...)
	}
}

func (p *Proxy) logf(format string, v ...interface{}) {
	if p.Logger != nil {
		p.Logger.Printf(format, v...)
	} else {
		log.Printf(format, v...)
	}
}

// TransformingTransport is an implementation of http.RoundTripper that
// optionally transforms images using the options specified in the request URL
// fragment.
type TransformingTransport struct {
	// Transport is the underlying http.RoundTripper used to satisfy
	// non-transform requests (those that do not include a URL fragment).
	Transport http.RoundTripper

	// CachingClient is used to fetch images to be resized.  This client is
	// used rather than Transport directly in order to ensure that
	// responses are properly cached.
	CachingClient *http.Client

	log func(format string, v ...interface{})
}

// RoundTrip implements the http.RoundTripper interface.
func (t *TransformingTransport) RoundTrip(req *http.Request) (*http.Response, error) {
	if req.URL.Fragment == "" {
		// normal requests pass through
		if t.log != nil {
			t.log("fetching remote URL: %v", req.URL)
		}
		req.Header.Set("Accept", "image/*")
		return t.Transport.RoundTrip(req)
	}

	f := req.URL.Fragment
	req.URL.Fragment = ""
	imageRequest, _ := http.NewRequest("GET", req.URL.String(), nil)
	imageRequest.Header = req.Header
	resp, err := t.CachingClient.Do(imageRequest)
	req.URL.Fragment = f
	if err != nil {
		return nil, err
	}

	defer resp.Body.Close()

	if should304(req, resp) {
		// bare 304 response, full response will be used from cache
		return &http.Response{StatusCode: http.StatusNotModified}, nil
	}

	b, err := ioutil.ReadAll(resp.Body)
	if err != nil {
		return nil, err
	}

	opt := ParseOptions(req.URL.Fragment)

	img, err := Transform(b, opt)
	if err != nil {
		log.Printf("error transforming image %s: %v", req.URL.String(), err)
		img = b
	}

	// replay response with transformed image and updated content length
	buf := new(bytes.Buffer)
	fmt.Fprintf(buf, "%s %s\n", resp.Proto, resp.Status)
	resp.Header.WriteSubset(buf, map[string]bool{
		"Content-Length": true,
		// exclude Content-Type header if the format may have changed during transformation
		"Content-Type": opt.Format != "" || resp.Header.Get("Content-Type") == "image/webp" || resp.Header.Get("Content-Type") == "image/tiff",
	})
	fmt.Fprintf(buf, "Content-Length: %d\n\n", len(img))
	buf.Write(img)

	return http.ReadResponse(bufio.NewReader(buf), req)
}<|MERGE_RESOLUTION|>--- conflicted
+++ resolved
@@ -173,7 +173,6 @@
 		return
 	}
 
-<<<<<<< HEAD
 	// assign static settings from proxy to req.Options
 	req.Options.ScaleUp = p.ScaleUp
 
@@ -191,11 +190,6 @@
 	}
 
 	resp, err := p.Client.Do(actualReq)
-=======
-	imageRequest, _ := http.NewRequest("GET", req.String(), nil)
-	imageRequest.Header = req.Original.Header
-	resp, err := p.Client.Do(imageRequest)
->>>>>>> a73e079e
 	if err != nil {
 		msg := fmt.Sprintf("error fetching remote image: %v", err)
 		p.log(msg)
